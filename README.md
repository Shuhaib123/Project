--- conflicted
+++ resolved
@@ -27,66 +27,8 @@
 
 ## Usage
 
-<<<<<<< HEAD
 ### CELOE Heuristic
-=======
-### Drill- A convolutional deep Q-learning approach for concept learning.
->>>>>>> aac3e6f1
 
-```python
-from ontolearn import *
-import json
-import random
-import pandas as pd
-with open('synthetic_problems.json') as json_file:
-    settings = json.load(json_file)
-kb = KnowledgeBase(path=settings['data_path'])
-rho = LengthBasedRefinement(kb=kb)
-lp_gen = LearningProblemGenerator(knowledge_base=kb,
-                                  refinement_operator=rho,
-                                  num_problems=3, depth=1, min_length=1)
-
-instance_emb = pd.read_csv('../embeddings/instance_emb.csv', index_col=0)
-# apply_TSNE_on_df(instance_emb)
-trainer = DrillTrainer(
-    knowledge_base=kb,
-    refinement_operator=rho,
-    quality_func=F1(),
-    reward_func=Reward(),
-    search_tree=SearchTreePriorityQueue(),
-    path_pretrained_agent='../agent_pre_trained',  # for Incremental/Continual learning.
-    learning_problem_generator=lp_gen,
-    instance_embeddings=instance_emb,
-    verbose=False)
-trainer.start()
-
-for str_target_concept, examples in settings['problems'].items():
-    p = set(examples['positive_examples'])
-    n = set(examples['negative_examples'])
-    print('Target concept: ', str_target_concept)
-    concepts_to_ignore = set()
-    # lets inject more background info
-    if str_target_concept in ['Granddaughter', 'Aunt', 'Sister']:
-        concepts_to_ignore.update({'Brother', 'Father', 'Uncle', 'Grandparent'})
-
-    model = DrillConceptLearner(knowledge_base=kb,
-                                refinement_operator=rho,
-                                quality_func=F1(),
-                                heuristic_func=DrillHeuristic(model=trainer.model),
-                                instance_emb=instance_emb,
-                                search_tree=SearchTreePriorityQueue(),
-                                min_length=1,  # think better variable name
-                                terminate_on_goal=True,
-                                iter_bound=1_000,
-                                max_num_of_concepts_tested=5_000,
-                                ignored_concepts={},
-                                verbose=True)
-    model.predict(pos=p, neg=n)
-    model.best_hypotheses(top_n=10)
-    model.save_best_hypotheses(file_path=str_target_concept + '_best_hypothesis.owl', rdf_format='xml', top_n=10)
-```
-
-### CELOE in Python
 ```python
 from ontolearn import *
 p = {} # set of positive instances
@@ -106,13 +48,8 @@
 model.show_best_predictions(top_n=10, key='quality')
 
 ```
-<<<<<<< HEAD
 ### DLFoil Heuristic
 
-=======
-
-## Custom Concept Learner
->>>>>>> aac3e6f1
 ```python
 from ontolearn import *
 p = {} # set of positive instances
