--- conflicted
+++ resolved
@@ -40,12 +40,6 @@
     @property
     def instances(self) -> Set:
         """ Returns all instances belonging to the concept."""
-<<<<<<< HEAD
-        if self.__instances:
-            return self.__instances
-        self.__instances = {jjj for jjj in self.owl.instances(world=self.world)}
-=======
->>>>>>> a8353ef2
         return self.__instances
 
     @instances.setter
