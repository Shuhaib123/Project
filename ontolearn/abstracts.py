import logging
import random
from abc import ABCMeta, abstractmethod, ABC
from typing import Set, List, Tuple, Iterable, TypeVar, Generic, ClassVar, Optional, Generator, SupportsFloat

import numpy as np
import torch

from owlapy.model import OWLClassExpression, OWLOntology
from owlapy.util import iter_count
from .data_struct import Experience
from .data_struct import PrepareBatchOfTraining, PrepareBatchOfPrediction
from .owlready2.utils import get_full_iri
from .utils import read_csv

# random.seed(0)  # Note: a module should not set the seed

_N = TypeVar('_N')  #:


class EncodedLearningProblem(metaclass=ABCMeta):
    """Encoded Abstract learning problem for use in Scorers"""
    __slots__ = ()


class AbstractScorer(Generic[_N], metaclass=ABCMeta):
    """
    An abstract class for quality functions.
    """
    __slots__ = ()

    name: ClassVar

<<<<<<< HEAD
    def __init__(self, learning_problem: AbstractLearningProblem = None):
        """Create a new quality function

        Args:
            learning_problem: learning problem containing the ideal solution. the score function uses the learning
                problem and the provided matching instances to calculate the quality score
        """
        self.lp = learning_problem
        self.applied = 0
=======
    def __init__(self, *args, **kwargs):
        """Create a new quality function"""
        pass
>>>>>>> 9de12a65

    def set_lp(self, learning_problem):
        self.lp = learning_problem

    @abstractmethod
    def score(self, instances, learning_problem: EncodedLearningProblem) -> Tuple[bool, Optional[float]]:
        """Quality score for a set of instances with regard to the learning problem

        Args:
            instances (set): instances to calculate a quality score for
            learning_problem: underlying learning problem to compare the quality to

        Returns:
             Tuple, first position indicating if the function could be applied, second position the quality value
                in the range 0.0--1.0
        """
        pass

    def apply(self, node: 'AbstractNode', instances, learning_problem: EncodedLearningProblem) -> bool:
        """Apply the quality function to a search tree node after calculating the quality score on the given instances

        Args:
            node: search tree node to set the quality on
            instances (set): instances to calculate the quality for
            learning_problem: underlying learning problem to compare the quality to

        Returns:
            True if the quality function was applied successfully
        """
        assert isinstance(learning_problem, EncodedLearningProblem)
        assert isinstance(node, AbstractNode)
        from ontolearn.search import _NodeQuality
        assert isinstance(node, _NodeQuality)

        ret, q = self.score(instances, learning_problem)
        if q is not None:
            node.quality = q
        return ret


class AbstractHeuristic(Generic[_N], metaclass=ABCMeta):
    """Abstract base class for heuristic functions.

    Heuristic functions can guide the search process."""
    __slots__ = ()

    @abstractmethod
    def __init__(self):
        """Create a new heuristic function"""
        pass

    @abstractmethod
    def apply(self, node: _N, instances, learning_problem: EncodedLearningProblem):
        """Apply the heuristic on a search tree node and set its heuristic property to the calculated value

        Args:
            node: node to set the heuristic on
            instances (set, optional): set of instances covered by this node
            learning_problem: underlying learning problem to compare the heuristic to
        """
        pass


_KB = TypeVar('_KB', bound='AbstractKnowledgeBase')  #:

logger = logging.getLogger(__name__)


class BaseRefinement(Generic[_N], metaclass=ABCMeta):
    """
    Base class for Refinement Operators.

    Let C, D \\in N_c where N_c os a finite set of concepts.

    * Proposition 3.3 (Complete and Finite Refinement Operators) [1]
      * ρ(C) = {C ⊓ T} ∪ {D \\| D is not empty AND D \\sqset C}
        * The operator is finite,
        * The operator is complete as given a concept C, we can reach an arbitrary concept D such that D subset of C.

    *) Theoretical Foundations of Refinement Operators [1].




    *) Defining a top-down refimenent operator that is a proper is crutial.
        4.1.3 Achieving Properness [1]
    *) Figure 4.1 [1] defines of the refinement operator

    [1] Learning OWL Class Expressions
    """
    __slots__ = 'kb'

    kb: _KB

    @abstractmethod
    def __init__(self, knowledge_base: _KB):
        """Construct a new base refinement operator

        Args:
            knowledge_base: knowledge base to operate on
        """
        self.kb = knowledge_base

    @abstractmethod
    def refine(self, *args, **kwargs) -> Iterable[OWLClassExpression]:
        """Refine a given concept

        Args:
            ce (OWLClassExpression): concept to refine

        Returns:
            new refined concepts
        """
        pass

    def len(self, concept: OWLClassExpression) -> int:
        """The length of a concept

        Args:
            concept: concept

        Returns:
            length of concept according to some metric configured in the knowledge base
        """
        return self.kb.cl(concept)


class AbstractNode(metaclass=ABCMeta):
    """Abstract search tree node"""
    __slots__ = ()

    @abstractmethod
    def __init__(self):
        """Create an abstract search tree node"""
        pass

    def __str__(self):
        """string representation of node, by default its internal memory address"""
        addr = hex(id(self))
        addr = addr[0:2] + addr[6:-1]
        return f'{type(self)} at {addr}'


class AbstractOEHeuristicNode(metaclass=ABCMeta):
    """Abstract Node for the CELOEHeuristic heuristic function

    This node must support quality, horizontal expansion (h_exp), is_root, parent_node and refinement_count
    """
    __slots__ = ()

    @property
    @abstractmethod
    def quality(self) -> Optional[float]:
        pass

    @property
    @abstractmethod
    def h_exp(self) -> int:
        pass

    @property
    @abstractmethod
    def is_root(self) -> bool:
        pass

    @property
    @abstractmethod
    def parent_node(self: _N) -> Optional[_N]:
        pass

    @property
    @abstractmethod
    def refinement_count(self) -> int:
        pass

    @property
    @abstractmethod
    def heuristic(self) -> Optional[float]:
        pass

    @heuristic.setter
    @abstractmethod
    def heuristic(self, v: float):
        pass


class AbstractConceptNode(metaclass=ABCMeta):
    """Abstract search tree node which has a concept"""
    __slots__ = ()

    @property
    @abstractmethod
    def concept(self) -> OWLClassExpression:
        pass


class AbstractKnowledgeBase(metaclass=ABCMeta):
    """Abstract knowledge base"""
    __slots__ = ()

    thing: OWLClassExpression

    @abstractmethod
    def ontology(self) -> OWLOntology:
        """The base ontology of this knowledge base"""
        pass

    def describe(self) -> None:
        """Print a short description of the Knowledge Base to the info logger output"""
        properties_count = iter_count(self.ontology().object_properties_in_signature()) + iter_count(
            self.ontology().data_properties_in_signature())
        logger.info(f'Number of named classes: {iter_count(self.ontology().classes_in_signature())}\n'
                    f'Number of individuals: {self.individuals_count()}\n'
                    f'Number of properties: {properties_count}')

    @abstractmethod
    def clean(self) -> None:
        """This method should reset any caches and statistics in the knowledge base"""
        raise NotImplementedError

    @abstractmethod
    def individuals_count(self) -> int:
        """Total number of individuals in this knowledge base"""
        pass

    @abstractmethod
    def individuals_set(self, *args, **kwargs) -> Set:
        """Encode an individual, an iterable of individuals or the individuals that are instances of a given concept
        into a set.

        Args:
            arg (OWLNamedIndividual): individual to encode
            arg (Iterable[OWLNamedIndividual]): individuals to encode
            arg (OWLClassExpression): encode individuals that are instances of this concept

        Returns:
            encoded set representation of individual(s)
        """
        pass


class AbstractLearningProblem(metaclass=ABCMeta):
    """Abstract learning problem"""
    __slots__ = ()

    @abstractmethod
    def __init__(self):
        """create a new abstract learning problem"""
        pass

    @abstractmethod
    def encode_kb(self, knowledge_base: AbstractKnowledgeBase) -> 'EncodedLearningProblem':
        """encode the learning problem into the knowledge base"""
        pass


class LBLSearchTree(Generic[_N], metaclass=ABCMeta):
    """Abstract search tree for the Length based learner"""

    @abstractmethod
    def get_most_promising(self) -> _N:
        """Find most "promising" node in the search tree that should be refined next

        Returns:
            most promising search tree node
        """
        pass

    @abstractmethod
    def add_node(self, node: _N, parent_node: _N, kb_learning_problem: EncodedLearningProblem):
        """Add a node to the search tree

        Args:
            node: node to add
            parent_node: parent of that node
            kb_learning_problem: underlying learning problem to compare the quality to
        """
        pass

    @abstractmethod
    def clean(self):
        """Reset the search tree state"""
        pass

    @abstractmethod
    def get_top_n(self, n: int) -> List[_N]:
        """Retrieve the best n search tree nodes

        Args:
            n: maximum number of nodes

        Returns:
            list of top n search tree nodes
        """
        pass

    @abstractmethod
    def show_search_tree(self, root_concept: OWLClassExpression, heading_step: str):
        """Debugging function to print the search tree to standard output

        Args:
            root_concept: the tree is printed starting from this search tree node
            heading_step: message to print at top of the output
        """
        pass

    @abstractmethod
    def add_root(self, node: _N, kb_learning_problem: EncodedLearningProblem):
        """Add the root node to the search tree

        Args:
            node: root node to add
            kb_learning_problem: underlying learning problem to compare the quality to
        """
        pass


class AbstractDrill(ABC):
    """
    Abstract class for Convolutional DQL concept learning
    """

    def __init__(self, path_of_embeddings, reward_func, learning_rate=None,
                 num_episode=None, num_of_sequential_actions=None, max_len_replay_memory=None,
                 representation_mode=None, batch_size=1024, epsilon_decay=None, epsilon_min=None,
                 num_epochs_per_replay=None, num_workers=32):
        self.instance_embeddings = read_csv(path_of_embeddings)
        self.embedding_dim = self.instance_embeddings.shape[1]
        self.reward_func = reward_func
        assert reward_func
        self.representation_mode = representation_mode
        assert representation_mode in ['averaging', 'sampling']
        # Will be filled by child class
        self.heuristic_func = None
        self.num_workers = num_workers
        # constants
        self.epsilon = 1
        self.learning_rate = learning_rate
        self.num_episode = num_episode
        self.num_of_sequential_actions = num_of_sequential_actions
        self.num_epochs_per_replay = num_epochs_per_replay
        self.max_len_replay_memory = max_len_replay_memory
        self.epsilon_decay = epsilon_decay
        self.epsilon_min = epsilon_min
        self.batch_size = batch_size

        if self.learning_rate is None:
            self.learning_rate = .001
        if self.num_episode is None:
            self.num_episode = 759
        if self.max_len_replay_memory is None:
            self.max_len_replay_memory = 1024
        if self.num_of_sequential_actions is None:
            self.num_of_sequential_actions = 10
        if self.epsilon_decay is None:
            self.epsilon_decay = .001
        if self.epsilon_min is None:
            self.epsilon_min = 0
        if self.num_epochs_per_replay is None:
            self.num_epochs_per_replay = 100

        # will be filled
        self.optimizer = None  # torch.optim.Adam(self.model_net.parameters(), lr=self.learning_rate)

        self.seen_examples = dict()
        self.emb_pos, self.emb_neg = None, None
        self.start_time = None
        self.goal_found = False
        self.experiences = Experience(maxlen=self.max_len_replay_memory)

    def default_state_rl(self):
        self.emb_pos, self.emb_neg = None, None
        self.goal_found = False
        self.start_time = None

    @abstractmethod
    def init_training(self, *args, **kwargs):
        """
        Initialize training for a given E+,E- and K.
        @param args:
        @param kwargs:
        @return:
        """

    @abstractmethod
    def terminate_training(self):
        """
        Save weights and training data after training phase.
        @return:
        """

    @abstractmethod
    def rl_learning_loop(self, pos_uri: Set[str], neg_uri: Set[str]) -> List[float]:
        """
        Reinforcement Learning loop
        for each learning problem
            for each episode
                ...
        """

    def next_node_to_expand(self, t: int = None) -> AbstractNode:
        """
        Return a node that maximizes the heuristic function at time t
        @param t:
        @return:
        """
        if self.verbose > 1:
            self.search_tree.show_search_tree(self.start_class, t)
        return self.search_tree.get_most_promising()

    def form_experiences(self, state_pairs: List, rewards: List) -> None:
        """
        Form experiences from a sequence of concepts and corresponding rewards.

        state_pairs - a list of tuples containing two consecutive states
        reward      - a list of reward.

        Gamma is 1.

        Return
        X - a list of embeddings of current concept, next concept, positive examples, negative examples
        y - argmax Q value.
        """

        for th, consecutive_states in enumerate(state_pairs):
            e, e_next = consecutive_states
            self.experiences.append(
                (e, e_next, max(rewards[th:])))  # given e, e_next, Q val is the max Q value reachable.

    def learn_from_replay_memory(self) -> None:
        """
        Learning by replaying memory
        @return:
        """

        current_state_batch, next_state_batch, q_values = self.experiences.retrieve()
        current_state_batch = torch.cat(current_state_batch, dim=0)
        next_state_batch = torch.cat(next_state_batch, dim=0)
        q_values = torch.Tensor(q_values)

        try:
            assert current_state_batch.shape[1] == next_state_batch.shape[1] == self.emb_pos.shape[1] == \
                   self.emb_neg.shape[1]

        except AssertionError as e:
            print(current_state_batch.shape)
            print(next_state_batch.shape)
            print(self.emb_pos.shape)
            print(self.emb_neg.shape)
            print('Wrong format.')
            print(e)
            raise

        assert current_state_batch.shape[2] == next_state_batch.shape[2] == self.emb_pos.shape[2] == self.emb_neg.shape[
            2]
        dataset = PrepareBatchOfTraining(current_state_batch=current_state_batch,
                                         next_state_batch=next_state_batch,
                                         p=self.emb_pos, n=self.emb_neg, q=q_values)
        num_experience = len(dataset)
        data_loader = torch.utils.data.DataLoader(dataset,
                                                  batch_size=self.batch_size, shuffle=True,
                                                  num_workers=self.num_workers)
        print(f'Number of experiences:{num_experience}')
        print('DQL agent is learning via experience replay')
        self.heuristic_func.net.train()
        for m in range(self.num_epochs_per_replay):
            total_loss = 0
            for X, y in data_loader:
                self.optimizer.zero_grad()  # zero the gradient buffers
                # forward
                predicted_q = self.heuristic_func.net.forward(X)
                # loss
                loss = self.heuristic_func.net.loss(predicted_q, y)
                total_loss += loss.item()
                # compute the derivative of the loss w.r.t. the parameters using backpropagation
                loss.backward()
                # clip gradients if gradients are killed. =>torch.nn.utils.clip_grad_norm_(self.model.parameters(), 0.5)
                self.optimizer.step()
        self.heuristic_func.net.train().eval()

    def sequence_of_actions(self, root: AbstractNode) -> Tuple[
        List[Tuple[AbstractNode, AbstractNode]], List[SupportsFloat]]:
        """
        Perform self.num_of_sequential_actions number of actions

        (1) Make a sequence of **self.num_of_sequential_actions** actions
            (1.1) Get next states in a generator and convert them to list
            (1.2) Exit, if If there is no next state. @TODO Is it possible to 0 next states ?! Nothing should in the set of refinements, shouldn't it ?, i.e. [Nothing]
            (1.3) Find next state.
            (1.4) Exit, if next state is **Nothing**
            (1.5) Compute reward.
            (1.6) Update current state.

        (2) Return path_of_concepts, rewards

        """
        assert isinstance(root, AbstractNode)
        current_state = root
        path_of_concepts = []
        rewards = []
        # (1)
        for _ in range(self.num_of_sequential_actions):
            # (1.1)
            next_states = list(self.apply_rho(current_state))

            exit(1)
            # (1.2)
            if len(next_states) == 0:  # DEAD END
                assert (len(current_state) + 3) <= self.max_child_length
                break
            # (1.3)
            next_state = self.exploration_exploitation_tradeoff(current_state, next_states)

            # (1.3)
            if next_state.concept.str == 'Nothing':  # Dead END
                break
            # (1.4)
            path_of_concepts.append((current_state, next_state))
            # (1.5)
            rewards.append(self.reward_func.calculate(current_state, next_state))
            # (1.6)
            current_state = next_state
        # (2)
        return path_of_concepts, rewards

    def update_search(self, concepts, predicted_Q_values):
        """
        @param concepts:
        @param predicted_Q_values:
        @return:
        """
        # simple loop.
        for child_node, pred_Q in zip(concepts, predicted_Q_values):
            child_node.heuristic = pred_Q
            self.search_tree.quality_func.apply(child_node)
            if child_node.quality > 0:  # > too weak, ignore.
                self.search_tree.add(child_node)
            if child_node.quality == 1:
                return child_node

    def apply_rho(self, node: AbstractNode) -> Generator:
        """
        Refine an OWL Class expression \\|= Observing next possible states

        Computation O(N).

        1. Generate concepts by refining a node
        1.1. Compute allowed length of refinements
        1.2. Convert concepts if concepts do not belong to  self.concepts_to_ignore
             Note that          i.str not in self.concepts_to_ignore => O(1) if a set is being used.
        3. Return Generator
        """
        assert isinstance(node, AbstractNode)
        # 1.
        # (1.1)
        length = self.kb.cl(node.concept) + 3 if self.kb.cl(
            node.concept) + 3 <= self.max_child_length else self.max_child_length
        # (1.2)
        for i in self.operator.refine(node, max_length=length):  # O(N)
            print(i)

            #if i.str not in self.concepts_to_ignore:  # O(1)
            #    yield self.operator.get_node(i, parent_node=node)  # O(1)
        exit(1)
    def assign_embeddings(self, node: AbstractNode) -> None:
        assert isinstance(node, AbstractNode)
        # (1) Detect mode
        if self.representation_mode == 'averaging':
            # (2) if input node has not seen before, assign embeddings.
            if node.embeddings is None:
                str_idx = [i.get_iri().as_str() for i in self.kb.individuals(node.concept)]
                if len(str_idx) == 0:
                    emb = torch.zeros(self.sample_size, self.instance_embeddings.shape[1])
                else:
                    emb = torch.tensor(self.instance_embeddings.loc[str_idx].values, dtype=torch.float32)
                    emb = torch.mean(emb, dim=0)
                emb = emb.view(1, self.sample_size, self.instance_embeddings.shape[1])
                node.embeddings = emb
            else:
                """ Embeddings already assigned."""
                try:
                    assert node.embeddings.shape == (1, self.sample_size, self.instance_embeddings.shape[1])
                except AssertionError as e:
                    print(e)
                    print(node)
                    print(node.embeddings.shape)
                    print((1, self.sample_size, self.instance_embeddings.shape[1]))
                    raise
        elif self.representation_mode == 'sampling':
            # @TODO CD:Not sure whether we need DRILL SAMPLE anymore ?
            if node.embeddings is None:
                str_idx = [get_full_iri(i).replace('\n', '') for i in node.concept.instances]
                if len(str_idx) >= self.sample_size:
                    sampled_str_idx = random.sample(str_idx, self.sample_size)
                    emb = torch.tensor(self.instance_embeddings.loc[sampled_str_idx].values, dtype=torch.float32)
                else:
                    num_rows_to_fill = self.sample_size - len(str_idx)
                    emb = torch.tensor(self.instance_embeddings.loc[str_idx].values, dtype=torch.float32)
                    emb = torch.cat((torch.zeros(num_rows_to_fill, self.instance_embeddings.shape[1]), emb))
                emb = emb.view(1, self.sample_size, self.instance_embeddings.shape[1])
                node.embeddings = emb
            else:
                """ Embeddings already assigned."""
                try:
                    assert node.embeddings.shape == (1, self.sample_size, self.instance_embeddings.shape[1])
                except AssertionError:
                    print(node)
                    print(self.sample_size)
                    print(node.embeddings.shape)
                    print((1, self.sample_size, self.instance_embeddings.shape[1]))
                    raise ValueError
        else:
            raise ValueError

        # @todo remove this testing in experiments.
        if torch.isnan(node.embeddings).any() or torch.isinf(node.embeddings).any():
            # No individual contained in the input concept.
            # Sanity checking.
            raise ValueError

    def save_weights(self):
        """
        Save pytorch weights.
        @return:
        """
        # Save model.
        torch.save(self.heuristic_func.net.state_dict(),
                   self.storage_path + '/{0}.pth'.format(self.heuristic_func.name))

    def exploration_exploitation_tradeoff(self, current_state: AbstractNode,
                                          next_states: List[AbstractNode]) -> AbstractNode:
        """
        Exploration vs Exploitation tradeoff at finding next state.
        (1) Exploration
        (2) Exploitation
        """
        if np.random.random() < self.epsilon:
            next_state = random.choice(next_states)
            self.assign_embeddings(next_state)
        else:
            next_state = self.exploitation(current_state, next_states)
        return next_state

    def exploitation(self, current_state: AbstractNode, next_states: List[AbstractNode]) -> AbstractNode:
        """
        Find next node that is assigned with highest predicted Q value.

        (1) Predict Q values : predictions.shape => torch.Size([n, 1]) where n = len(next_states)

        (2) Find the index of max value in predictions

        (3) Use the index to obtain next state.

        (4) Return next state.
        """
        predictions: torch.Tensor = self.predict_Q(current_state, next_states)
        argmax_id = int(torch.argmax(predictions))
        next_state = next_states[argmax_id]
        """
        # Sanity checking
        print('#'*10)
        for s, q in zip(next_states, predictions):
            print(s, q)
        print('#'*10)
        print(next_state,f'\t {torch.max(predictions)}')
        """
        return next_state

    def predict_Q(self, current_state: AbstractNode, next_states: List[AbstractNode]) -> torch.Tensor:
        """
        Predict promise of next states given current state.
        @param current_state:
        @param next_states:
        @return: predicted Q values.
        """
        self.assign_embeddings(current_state)
        assert len(next_states) > 0
        with torch.no_grad():
            self.heuristic_func.net.eval()
            # create batch batch.
            next_state_batch = []
            for _ in next_states:
                self.assign_embeddings(_)
                next_state_batch.append(_.embeddings)
            next_state_batch = torch.cat(next_state_batch, dim=0)
            ds = PrepareBatchOfPrediction(current_state.embeddings,
                                          next_state_batch,
                                          self.emb_pos,
                                          self.emb_neg)
            predictions = self.heuristic_func.net.forward(ds.get_all())
        return predictions

    def train(self, dataset: Iterable[Tuple[str, Set, Set]], relearn_ratio: int = 2):
        """
        Train RL agent on learning problems with relearn_ratio.
        @param dataset: An iterable containing training data. Each item corresponds to a tuple of string representation
        of target concept, a set of positive examples in the form of URIs amd a set of negative examples in the form of
        URIs, respectively.
        @param relearn_ratio: An integer indicating the number of times dataset is iterated.

        # @TODO determine Big-O

        Computation
        1. Dataset and relearn_ratio loops: Learn each problem relearn_ratio times,

        2. Learning loop

        3. Take post process action that implemented by subclass.

        @return: self
        """
        # We need a better way of login,
        print('Training starts.')
        print(f'Training starts.\nNumber of learning problem:{len(dataset)},\t Relearn ratio:{relearn_ratio}')
        counter = 1
        # 1.
        for _ in range(relearn_ratio):
            for (alc_concept_str, positives, negatives) in dataset:
                print(
                    'Goal Concept:{0}\tE^+:[{1}] \t E^-:[{2}]'.format(alc_concept_str, len(positives), len(negatives)))
                # 2.
                print(f'RL training on {counter}.th learning problem starts')
                sum_of_rewards_per_actions = self.rl_learning_loop(pos_uri=positives, neg_uri=negatives)

                print(f'Sum of Rewards in first 3 trajectory:{sum_of_rewards_per_actions[:3]}')
                print(f'Sum of Rewards in last 3 trajectory:{sum_of_rewards_per_actions[:3]}')
                self.seen_examples.setdefault(counter, dict()).update(
                    {'Concept': alc_concept_str, 'Positives': list(positives), 'Negatives': list(negatives)})

                counter += 1
                if counter % 100 == 0:
                    self.save_weights()
                # 3.
        return self.terminate_training()<|MERGE_RESOLUTION|>--- conflicted
+++ resolved
@@ -13,8 +13,6 @@
 from .owlready2.utils import get_full_iri
 from .utils import read_csv
 
-# random.seed(0)  # Note: a module should not set the seed
-
 _N = TypeVar('_N')  #:
 
 
@@ -31,24 +29,9 @@
 
     name: ClassVar
 
-<<<<<<< HEAD
-    def __init__(self, learning_problem: AbstractLearningProblem = None):
-        """Create a new quality function
-
-        Args:
-            learning_problem: learning problem containing the ideal solution. the score function uses the learning
-                problem and the provided matching instances to calculate the quality score
-        """
-        self.lp = learning_problem
-        self.applied = 0
-=======
     def __init__(self, *args, **kwargs):
         """Create a new quality function"""
         pass
->>>>>>> 9de12a65
-
-    def set_lp(self, learning_problem):
-        self.lp = learning_problem
 
     @abstractmethod
     def score(self, instances, learning_problem: EncodedLearningProblem) -> Tuple[bool, Optional[float]]:
@@ -75,7 +58,11 @@
         Returns:
             True if the quality function was applied successfully
         """
-        assert isinstance(learning_problem, EncodedLearningProblem)
+        try:
+            assert isinstance(learning_problem, EncodedLearningProblem)
+        except AssertionError:
+            print(f'Expected EncodedLearningProblem but got {type(learning_problem)}')
+            raise AssertionError
         assert isinstance(node, AbstractNode)
         from ontolearn.search import _NodeQuality
         assert isinstance(node, _NodeQuality)
@@ -292,7 +279,7 @@
     __slots__ = ()
 
     @abstractmethod
-    def __init__(self):
+    def __init__(self, *args, **kwargs):
         """create a new abstract learning problem"""
         pass
 
@@ -435,348 +422,4 @@
         """
         Save weights and training data after training phase.
         @return:
-        """
-
-    @abstractmethod
-    def rl_learning_loop(self, pos_uri: Set[str], neg_uri: Set[str]) -> List[float]:
-        """
-        Reinforcement Learning loop
-        for each learning problem
-            for each episode
-                ...
-        """
-
-    def next_node_to_expand(self, t: int = None) -> AbstractNode:
-        """
-        Return a node that maximizes the heuristic function at time t
-        @param t:
-        @return:
-        """
-        if self.verbose > 1:
-            self.search_tree.show_search_tree(self.start_class, t)
-        return self.search_tree.get_most_promising()
-
-    def form_experiences(self, state_pairs: List, rewards: List) -> None:
-        """
-        Form experiences from a sequence of concepts and corresponding rewards.
-
-        state_pairs - a list of tuples containing two consecutive states
-        reward      - a list of reward.
-
-        Gamma is 1.
-
-        Return
-        X - a list of embeddings of current concept, next concept, positive examples, negative examples
-        y - argmax Q value.
-        """
-
-        for th, consecutive_states in enumerate(state_pairs):
-            e, e_next = consecutive_states
-            self.experiences.append(
-                (e, e_next, max(rewards[th:])))  # given e, e_next, Q val is the max Q value reachable.
-
-    def learn_from_replay_memory(self) -> None:
-        """
-        Learning by replaying memory
-        @return:
-        """
-
-        current_state_batch, next_state_batch, q_values = self.experiences.retrieve()
-        current_state_batch = torch.cat(current_state_batch, dim=0)
-        next_state_batch = torch.cat(next_state_batch, dim=0)
-        q_values = torch.Tensor(q_values)
-
-        try:
-            assert current_state_batch.shape[1] == next_state_batch.shape[1] == self.emb_pos.shape[1] == \
-                   self.emb_neg.shape[1]
-
-        except AssertionError as e:
-            print(current_state_batch.shape)
-            print(next_state_batch.shape)
-            print(self.emb_pos.shape)
-            print(self.emb_neg.shape)
-            print('Wrong format.')
-            print(e)
-            raise
-
-        assert current_state_batch.shape[2] == next_state_batch.shape[2] == self.emb_pos.shape[2] == self.emb_neg.shape[
-            2]
-        dataset = PrepareBatchOfTraining(current_state_batch=current_state_batch,
-                                         next_state_batch=next_state_batch,
-                                         p=self.emb_pos, n=self.emb_neg, q=q_values)
-        num_experience = len(dataset)
-        data_loader = torch.utils.data.DataLoader(dataset,
-                                                  batch_size=self.batch_size, shuffle=True,
-                                                  num_workers=self.num_workers)
-        print(f'Number of experiences:{num_experience}')
-        print('DQL agent is learning via experience replay')
-        self.heuristic_func.net.train()
-        for m in range(self.num_epochs_per_replay):
-            total_loss = 0
-            for X, y in data_loader:
-                self.optimizer.zero_grad()  # zero the gradient buffers
-                # forward
-                predicted_q = self.heuristic_func.net.forward(X)
-                # loss
-                loss = self.heuristic_func.net.loss(predicted_q, y)
-                total_loss += loss.item()
-                # compute the derivative of the loss w.r.t. the parameters using backpropagation
-                loss.backward()
-                # clip gradients if gradients are killed. =>torch.nn.utils.clip_grad_norm_(self.model.parameters(), 0.5)
-                self.optimizer.step()
-        self.heuristic_func.net.train().eval()
-
-    def sequence_of_actions(self, root: AbstractNode) -> Tuple[
-        List[Tuple[AbstractNode, AbstractNode]], List[SupportsFloat]]:
-        """
-        Perform self.num_of_sequential_actions number of actions
-
-        (1) Make a sequence of **self.num_of_sequential_actions** actions
-            (1.1) Get next states in a generator and convert them to list
-            (1.2) Exit, if If there is no next state. @TODO Is it possible to 0 next states ?! Nothing should in the set of refinements, shouldn't it ?, i.e. [Nothing]
-            (1.3) Find next state.
-            (1.4) Exit, if next state is **Nothing**
-            (1.5) Compute reward.
-            (1.6) Update current state.
-
-        (2) Return path_of_concepts, rewards
-
-        """
-        assert isinstance(root, AbstractNode)
-        current_state = root
-        path_of_concepts = []
-        rewards = []
-        # (1)
-        for _ in range(self.num_of_sequential_actions):
-            # (1.1)
-            next_states = list(self.apply_rho(current_state))
-
-            exit(1)
-            # (1.2)
-            if len(next_states) == 0:  # DEAD END
-                assert (len(current_state) + 3) <= self.max_child_length
-                break
-            # (1.3)
-            next_state = self.exploration_exploitation_tradeoff(current_state, next_states)
-
-            # (1.3)
-            if next_state.concept.str == 'Nothing':  # Dead END
-                break
-            # (1.4)
-            path_of_concepts.append((current_state, next_state))
-            # (1.5)
-            rewards.append(self.reward_func.calculate(current_state, next_state))
-            # (1.6)
-            current_state = next_state
-        # (2)
-        return path_of_concepts, rewards
-
-    def update_search(self, concepts, predicted_Q_values):
-        """
-        @param concepts:
-        @param predicted_Q_values:
-        @return:
-        """
-        # simple loop.
-        for child_node, pred_Q in zip(concepts, predicted_Q_values):
-            child_node.heuristic = pred_Q
-            self.search_tree.quality_func.apply(child_node)
-            if child_node.quality > 0:  # > too weak, ignore.
-                self.search_tree.add(child_node)
-            if child_node.quality == 1:
-                return child_node
-
-    def apply_rho(self, node: AbstractNode) -> Generator:
-        """
-        Refine an OWL Class expression \\|= Observing next possible states
-
-        Computation O(N).
-
-        1. Generate concepts by refining a node
-        1.1. Compute allowed length of refinements
-        1.2. Convert concepts if concepts do not belong to  self.concepts_to_ignore
-             Note that          i.str not in self.concepts_to_ignore => O(1) if a set is being used.
-        3. Return Generator
-        """
-        assert isinstance(node, AbstractNode)
-        # 1.
-        # (1.1)
-        length = self.kb.cl(node.concept) + 3 if self.kb.cl(
-            node.concept) + 3 <= self.max_child_length else self.max_child_length
-        # (1.2)
-        for i in self.operator.refine(node, max_length=length):  # O(N)
-            print(i)
-
-            #if i.str not in self.concepts_to_ignore:  # O(1)
-            #    yield self.operator.get_node(i, parent_node=node)  # O(1)
-        exit(1)
-    def assign_embeddings(self, node: AbstractNode) -> None:
-        assert isinstance(node, AbstractNode)
-        # (1) Detect mode
-        if self.representation_mode == 'averaging':
-            # (2) if input node has not seen before, assign embeddings.
-            if node.embeddings is None:
-                str_idx = [i.get_iri().as_str() for i in self.kb.individuals(node.concept)]
-                if len(str_idx) == 0:
-                    emb = torch.zeros(self.sample_size, self.instance_embeddings.shape[1])
-                else:
-                    emb = torch.tensor(self.instance_embeddings.loc[str_idx].values, dtype=torch.float32)
-                    emb = torch.mean(emb, dim=0)
-                emb = emb.view(1, self.sample_size, self.instance_embeddings.shape[1])
-                node.embeddings = emb
-            else:
-                """ Embeddings already assigned."""
-                try:
-                    assert node.embeddings.shape == (1, self.sample_size, self.instance_embeddings.shape[1])
-                except AssertionError as e:
-                    print(e)
-                    print(node)
-                    print(node.embeddings.shape)
-                    print((1, self.sample_size, self.instance_embeddings.shape[1]))
-                    raise
-        elif self.representation_mode == 'sampling':
-            # @TODO CD:Not sure whether we need DRILL SAMPLE anymore ?
-            if node.embeddings is None:
-                str_idx = [get_full_iri(i).replace('\n', '') for i in node.concept.instances]
-                if len(str_idx) >= self.sample_size:
-                    sampled_str_idx = random.sample(str_idx, self.sample_size)
-                    emb = torch.tensor(self.instance_embeddings.loc[sampled_str_idx].values, dtype=torch.float32)
-                else:
-                    num_rows_to_fill = self.sample_size - len(str_idx)
-                    emb = torch.tensor(self.instance_embeddings.loc[str_idx].values, dtype=torch.float32)
-                    emb = torch.cat((torch.zeros(num_rows_to_fill, self.instance_embeddings.shape[1]), emb))
-                emb = emb.view(1, self.sample_size, self.instance_embeddings.shape[1])
-                node.embeddings = emb
-            else:
-                """ Embeddings already assigned."""
-                try:
-                    assert node.embeddings.shape == (1, self.sample_size, self.instance_embeddings.shape[1])
-                except AssertionError:
-                    print(node)
-                    print(self.sample_size)
-                    print(node.embeddings.shape)
-                    print((1, self.sample_size, self.instance_embeddings.shape[1]))
-                    raise ValueError
-        else:
-            raise ValueError
-
-        # @todo remove this testing in experiments.
-        if torch.isnan(node.embeddings).any() or torch.isinf(node.embeddings).any():
-            # No individual contained in the input concept.
-            # Sanity checking.
-            raise ValueError
-
-    def save_weights(self):
-        """
-        Save pytorch weights.
-        @return:
-        """
-        # Save model.
-        torch.save(self.heuristic_func.net.state_dict(),
-                   self.storage_path + '/{0}.pth'.format(self.heuristic_func.name))
-
-    def exploration_exploitation_tradeoff(self, current_state: AbstractNode,
-                                          next_states: List[AbstractNode]) -> AbstractNode:
-        """
-        Exploration vs Exploitation tradeoff at finding next state.
-        (1) Exploration
-        (2) Exploitation
-        """
-        if np.random.random() < self.epsilon:
-            next_state = random.choice(next_states)
-            self.assign_embeddings(next_state)
-        else:
-            next_state = self.exploitation(current_state, next_states)
-        return next_state
-
-    def exploitation(self, current_state: AbstractNode, next_states: List[AbstractNode]) -> AbstractNode:
-        """
-        Find next node that is assigned with highest predicted Q value.
-
-        (1) Predict Q values : predictions.shape => torch.Size([n, 1]) where n = len(next_states)
-
-        (2) Find the index of max value in predictions
-
-        (3) Use the index to obtain next state.
-
-        (4) Return next state.
-        """
-        predictions: torch.Tensor = self.predict_Q(current_state, next_states)
-        argmax_id = int(torch.argmax(predictions))
-        next_state = next_states[argmax_id]
-        """
-        # Sanity checking
-        print('#'*10)
-        for s, q in zip(next_states, predictions):
-            print(s, q)
-        print('#'*10)
-        print(next_state,f'\t {torch.max(predictions)}')
-        """
-        return next_state
-
-    def predict_Q(self, current_state: AbstractNode, next_states: List[AbstractNode]) -> torch.Tensor:
-        """
-        Predict promise of next states given current state.
-        @param current_state:
-        @param next_states:
-        @return: predicted Q values.
-        """
-        self.assign_embeddings(current_state)
-        assert len(next_states) > 0
-        with torch.no_grad():
-            self.heuristic_func.net.eval()
-            # create batch batch.
-            next_state_batch = []
-            for _ in next_states:
-                self.assign_embeddings(_)
-                next_state_batch.append(_.embeddings)
-            next_state_batch = torch.cat(next_state_batch, dim=0)
-            ds = PrepareBatchOfPrediction(current_state.embeddings,
-                                          next_state_batch,
-                                          self.emb_pos,
-                                          self.emb_neg)
-            predictions = self.heuristic_func.net.forward(ds.get_all())
-        return predictions
-
-    def train(self, dataset: Iterable[Tuple[str, Set, Set]], relearn_ratio: int = 2):
-        """
-        Train RL agent on learning problems with relearn_ratio.
-        @param dataset: An iterable containing training data. Each item corresponds to a tuple of string representation
-        of target concept, a set of positive examples in the form of URIs amd a set of negative examples in the form of
-        URIs, respectively.
-        @param relearn_ratio: An integer indicating the number of times dataset is iterated.
-
-        # @TODO determine Big-O
-
-        Computation
-        1. Dataset and relearn_ratio loops: Learn each problem relearn_ratio times,
-
-        2. Learning loop
-
-        3. Take post process action that implemented by subclass.
-
-        @return: self
-        """
-        # We need a better way of login,
-        print('Training starts.')
-        print(f'Training starts.\nNumber of learning problem:{len(dataset)},\t Relearn ratio:{relearn_ratio}')
-        counter = 1
-        # 1.
-        for _ in range(relearn_ratio):
-            for (alc_concept_str, positives, negatives) in dataset:
-                print(
-                    'Goal Concept:{0}\tE^+:[{1}] \t E^-:[{2}]'.format(alc_concept_str, len(positives), len(negatives)))
-                # 2.
-                print(f'RL training on {counter}.th learning problem starts')
-                sum_of_rewards_per_actions = self.rl_learning_loop(pos_uri=positives, neg_uri=negatives)
-
-                print(f'Sum of Rewards in first 3 trajectory:{sum_of_rewards_per_actions[:3]}')
-                print(f'Sum of Rewards in last 3 trajectory:{sum_of_rewards_per_actions[:3]}')
-                self.seen_examples.setdefault(counter, dict()).update(
-                    {'Concept': alc_concept_str, 'Positives': list(positives), 'Negatives': list(negatives)})
-
-                counter += 1
-                if counter % 100 == 0:
-                    self.save_weights()
-                # 3.
-        return self.terminate_training()+        """