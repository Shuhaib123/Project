--- conflicted
+++ resolved
@@ -14,7 +14,7 @@
 
 from ontolearn import KnowledgeBase
 from ontolearn.abstracts import AbstractDrill, AbstractScorer, AbstractNode, BaseRefinement, AbstractHeuristic
-from ontolearn.base_concept_learner import BaseConceptLearner
+from ontolearn.base_concept_learner import RefinementBasedConceptLearner
 from ontolearn.core.owl.utils import EvaluatedDescriptionSet, ConceptOperandSorter, OperandSetTransform
 from ontolearn.data_struct import PrepareBatchOfTraining, PrepareBatchOfPrediction
 from ontolearn.heuristics import OCELHeuristic
@@ -26,14 +26,6 @@
 from ontolearn.utils import oplogging, create_experiment_folder
 from owlapy.model import OWLClassExpression, OWLNamedIndividual
 from owlapy.render import DLSyntaxObjectRenderer
-<<<<<<< HEAD
-from sortedcontainers import SortedSet
-from . import KnowledgeBase
-from .abstracts import AbstractScorer, BaseRefinement, AbstractHeuristic, AbstractLearningProblem
-from .base_concept_learner import RefinementBasedConceptLearner
-from .core.owl.utils import EvaluatedDescriptionSet, ConceptOperandSorter
-=======
->>>>>>> 6d580692
 from owlapy.util import OrderedOWLObject
 from sortedcontainers import SortedSet
 
@@ -359,16 +351,7 @@
                          iter_bound=iter_bound, max_num_of_concepts_tested=max_num_of_concepts_tested)
 
 
-<<<<<<< HEAD
-class LengthBaseLearner(RefinementBasedConceptLearner):
-    """
-    CD: An idea for next possible work.
-    Propose a Heuristic func based on embeddings
-    Use LengthBasedRef.
-    """
-    __slots__ = 'search_tree', 'concepts_to_ignore', 'min_length'
-=======
-class Drill(AbstractDrill, BaseConceptLearner):
+class Drill(AbstractDrill, RefinementBasedConceptLearner):
 
     def __init__(self, knowledge_base,
                  path_of_embeddings: str, refinement_operator: LengthBasedRefinement, quality_func: AbstractScorer,
@@ -403,19 +386,18 @@
             m = torch.load(pretrained_model_path, torch.device('cpu'))
             self.heuristic_func.net.load_state_dict(m)
 
-        BaseConceptLearner.__init__(self, knowledge_base=knowledge_base,
-                                    refinement_operator=refinement_operator,
-                                    quality_func=quality_func,
-                                    heuristic_func=self.heuristic_func,
-                                    terminate_on_goal=terminate_on_goal,
-                                    iter_bound=iter_bound,
-                                    max_num_of_concepts_tested=max_num_of_concepts_tested,
-                                    max_runtime=max_runtime)
+        RefinementBasedConceptLearner.__init__(self, knowledge_base=knowledge_base,
+                                               refinement_operator=refinement_operator,
+                                               quality_func=quality_func,
+                                               heuristic_func=self.heuristic_func,
+                                               terminate_on_goal=terminate_on_goal,
+                                               iter_bound=iter_bound,
+                                               max_num_of_concepts_tested=max_num_of_concepts_tested,
+                                               max_runtime=max_runtime)
         print('Number of parameters: ', sum([p.numel() for p in self.heuristic_func.net.parameters()]))
 
         self.search_tree = DRILLSearchTreePriorityQueue()
         self._learning_problem = None
->>>>>>> 6d580692
 
         self.attributes_sanity_checking_rl()
 
